--- conflicted
+++ resolved
@@ -6,15 +6,10 @@
 from pathlib import Path
 from typing import Any, Dict, List, Optional
 
-<<<<<<< HEAD
-import yaml
-from pkg_resources import packaging
-=======
 try:
     import requests
 except ImportError:
     requests = None
->>>>>>> 1feb7023
 
 
 from ray._private.runtime_env.packaging import (
