--- conflicted
+++ resolved
@@ -834,15 +834,11 @@
   /// RaySyncerService for gRPC
   syncer::RaySyncerService ray_syncer_service_;
 
-<<<<<<< HEAD
-=======
   /// The Policy for selecting the worker to kill when the node runs out of memory.
->>>>>>> ea26166c
   std::shared_ptr<WorkerKillingPolicy> worker_killing_policy_;
 
   /// Monitors and reports node memory usage and whether it is above threshold.
   std::unique_ptr<MemoryMonitor> memory_monitor_;
-
 };
 
 }  // namespace raylet
