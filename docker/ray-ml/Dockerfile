ARG BASE_IMAGE
FROM rayproject/ray:nightly"$BASE_IMAGE"

# We have to uninstall wrapt this way for Tensorflow compatibility
COPY requirements.txt ./
COPY dl-cpu-requirements.txt ./
COPY dl-gpu-requirements.txt ./
COPY ray-docker-requirements.txt ./
COPY core-requirements.txt ./
COPY data-requirements.txt ./
COPY rllib-requirements.txt ./
COPY rllib-test-requirements.txt ./
COPY tune-requirements.txt ./
COPY tune-test-requirements.txt ./
COPY train-requirements.txt ./
COPY train-test-requirements.txt ./

<<<<<<< HEAD
RUN sudo apt-get update \
    && sudo apt-get install -y gcc \
        cmake \
        libgtk2.0-dev \
        zlib1g-dev \
        libgl1-mesa-dev \
        unzip \
        unrar \
    && $HOME/anaconda3/bin/pip --no-cache-dir install -U pip pip-tools \
    # Install no-deps requirements. Their dependencies may be overwritten
    # in subsequent steps
    && $HOME/anaconda3/bin/pip --no-cache-dir install -U \
           -r requirements_no_deps.txt \
        # Then, install requirements
    && $HOME/anaconda3/bin/pip --no-cache-dir install -U \
           -r requirements.txt \
    # Install other requirements. Keep pinned requirements bounds as constraints
    && $HOME/anaconda3/bin/pip --no-cache-dir install -U \
           -c requirements.txt \
           -r requirements_rllib.txt \
           -r requirements_train.txt \
           -r requirements_tune.txt \
           -r requirements_upstream.txt \
    # explicitly install (overwrite) pytorch with CUDA support
    && $HOME/anaconda3/bin/pip --no-cache-dir install -U \
           -c requirements.txt \
           -r requirements_ml_docker.txt \
    && sudo rm requirements*.txt \
    && sudo apt-get clean
=======
COPY install-ml-docker-requirements.sh ./
>>>>>>> 0ecafafd

RUN sudo chmod +x install-ml-docker-requirements.sh && ./install-ml-docker-requirements.sh

# Export installed packages
RUN $HOME/anaconda3/bin/pip freeze > /home/ray/pip-freeze.txt

# Make sure tfp is installed correctly and matches tf version.
RUN python -c "import tensorflow_probability"<|MERGE_RESOLUTION|>--- conflicted
+++ resolved
@@ -15,39 +15,7 @@
 COPY train-requirements.txt ./
 COPY train-test-requirements.txt ./
 
-<<<<<<< HEAD
-RUN sudo apt-get update \
-    && sudo apt-get install -y gcc \
-        cmake \
-        libgtk2.0-dev \
-        zlib1g-dev \
-        libgl1-mesa-dev \
-        unzip \
-        unrar \
-    && $HOME/anaconda3/bin/pip --no-cache-dir install -U pip pip-tools \
-    # Install no-deps requirements. Their dependencies may be overwritten
-    # in subsequent steps
-    && $HOME/anaconda3/bin/pip --no-cache-dir install -U \
-           -r requirements_no_deps.txt \
-        # Then, install requirements
-    && $HOME/anaconda3/bin/pip --no-cache-dir install -U \
-           -r requirements.txt \
-    # Install other requirements. Keep pinned requirements bounds as constraints
-    && $HOME/anaconda3/bin/pip --no-cache-dir install -U \
-           -c requirements.txt \
-           -r requirements_rllib.txt \
-           -r requirements_train.txt \
-           -r requirements_tune.txt \
-           -r requirements_upstream.txt \
-    # explicitly install (overwrite) pytorch with CUDA support
-    && $HOME/anaconda3/bin/pip --no-cache-dir install -U \
-           -c requirements.txt \
-           -r requirements_ml_docker.txt \
-    && sudo rm requirements*.txt \
-    && sudo apt-get clean
-=======
 COPY install-ml-docker-requirements.sh ./
->>>>>>> 0ecafafd
 
 RUN sudo chmod +x install-ml-docker-requirements.sh && ./install-ml-docker-requirements.sh
 
